import json
import logging
import os
import sys
import warnings
from collections import defaultdict
from functools import cache
from typing import (
    Any,
    Callable,
    Dict,
    List,
    Optional,
    Tuple,
    Type,
    Union,
    no_type_check,
)

import openai
from cerebras.cloud.sdk import AsyncCerebras, Cerebras
from groq import AsyncGroq, Groq
from httpx import Timeout
from openai import AsyncOpenAI, OpenAI
from rich import print
from rich.markup import escape

from langroid.cachedb.base import CacheDB
from langroid.cachedb.redis_cachedb import RedisCache, RedisCacheConfig
from langroid.exceptions import LangroidImportError
from langroid.language_models.base import (
    LanguageModel,
    LLMCallConfig,
    LLMConfig,
    LLMFunctionCall,
    LLMFunctionSpec,
    LLMMessage,
    LLMResponse,
    LLMTokenUsage,
    OpenAIJsonSchemaSpec,
    OpenAIToolCall,
    OpenAIToolSpec,
    PromptVariants,
    Role,
    StreamEventType,
    ToolChoiceTypes,
    ToolVariantSelector,
    filter_default_model,
)
from langroid.language_models.config import HFPromptFormatterConfig
from langroid.language_models.model_info import (
    DeepSeekModel,
    OpenAI_API_ParamInfo,
)
from langroid.language_models.model_info import (
    OpenAIChatModel as OpenAIChatModel,
)
from langroid.language_models.model_info import (
    OpenAICompletionModel as OpenAICompletionModel,
)
from langroid.language_models.prompt_formatter.hf_formatter import (
    HFFormatter,
    find_hf_formatter,
)
from langroid.language_models.utils import (
    async_retry_with_exponential_backoff,
    retry_with_exponential_backoff,
)
from langroid.parsing.parse_json import parse_imperfect_json
from langroid.pydantic_v1 import BaseModel, BaseSettings
from langroid.utils.configuration import settings
from langroid.utils.constants import Colors
from langroid.utils.system import friendly_error

logger = logging.getLogger("openai")
logger.setLevel(logging.ERROR)

if "OLLAMA_HOST" in os.environ:
    OLLAMA_BASE_URL = f"http://{os.environ['OLLAMA_HOST']}/v1"
else:
    OLLAMA_BASE_URL = "http://localhost:11434/v1"

DEEPSEEK_BASE_URL = "https://api.deepseek.com/v1"
OPENROUTER_BASE_URL = "https://openrouter.ai/api/v1"
GEMINI_BASE_URL = "https://generativelanguage.googleapis.com/v1beta/openai"
GLHF_BASE_URL = "https://glhf.chat/api/openai/v1"
LANGDB_BASE_URL = "https://api.us-east-1.langdb.ai"
OLLAMA_API_KEY = "ollama"
DUMMY_API_KEY = "xxx"

VLLM_API_KEY = os.environ.get("VLLM_API_KEY", DUMMY_API_KEY)
LLAMACPP_API_KEY = os.environ.get("LLAMA_API_KEY", DUMMY_API_KEY)


openai_chat_model_pref_list = [
    OpenAIChatModel.GPT4o,
    OpenAIChatModel.GPT4o_MINI,
    OpenAIChatModel.O1_MINI,
    OpenAIChatModel.O1,
    OpenAIChatModel.GPT3_5_TURBO,
]

openai_completion_model_pref_list = [
    OpenAICompletionModel.DAVINCI,
    OpenAICompletionModel.BABBAGE,
]


if "OPENAI_API_KEY" in os.environ:
    try:
        available_models = set(map(lambda m: m.id, OpenAI().models.list()))
    except openai.AuthenticationError as e:
        if settings.debug:
            logger.warning(
                f"""
            OpenAI Authentication Error: {e}.
            ---
            If you intended to use an OpenAI Model, you should fix this,
            otherwise you can ignore this warning.
            """
            )
        available_models = set()
    except Exception as e:
        if settings.debug:
            logger.warning(
                f"""
            Error while fetching available OpenAI models: {e}.
            Proceeding with an empty set of available models.
            """
            )
        available_models = set()
else:
    available_models = set()

default_openai_chat_model = filter_default_model(
    openai_chat_model_pref_list, available_models, [OpenAIChatModel.GPT4o]
)
default_openai_completion_model = filter_default_model(
    openai_completion_model_pref_list, available_models, [OpenAICompletionModel.DAVINCI]
)


class AccessWarning(Warning):
    pass


@cache
def gpt_3_5_warning() -> None:
    warnings.warn(
        f"""
        {OpenAIChatModel.GPT4o} is not available, 
        falling back to {OpenAIChatModel.GPT3_5_TURBO}.
        Examples may not work properly and unexpected behavior may occur.
        Adjustments to prompts may be necessary.
        """,
        AccessWarning,
    )


@cache
def parallel_strict_warning() -> None:
    logger.warning(
        "OpenAI tool calling in strict mode is not supported when "
        "parallel tool calls are made. Disable parallel tool calling "
        "to ensure correct behavior."
    )


def noop() -> None:
    """Does nothing."""
    return None


<<<<<<< HEAD
class OpenAICallParams(LLMCallConfig):
=======
class LangDBParams(BaseSettings):
    """
    Parameters specific to LangDB integration.
    """

    api_key: str = DUMMY_API_KEY
    project_id: str = ""
    label: Optional[str] = None
    run_id: Optional[str] = None
    thread_id: Optional[str] = None
    base_url: str = LANGDB_BASE_URL

    class Config:
        # allow setting of fields via env vars,
        # e.g. LANGDB_PROJECT_ID=1234
        env_prefix = "LANGDB_"


class OpenAICallParams(BaseModel):
>>>>>>> e56e035e
    """
    Various params that can be sent to an OpenAI API chat-completion call.
    When specified, any param here overrides the one with same name in the
    OpenAIGPTConfig.
    See OpenAI API Reference for details on the params:
    https://platform.openai.com/docs/api-reference/chat
    """

    frequency_penalty: float | None = None  # between -2 and 2
    presence_penalty: float | None = None  # between -2 and 2
    response_format: Dict[str, str] | None = None
    logit_bias: Dict[int, float] | None = None  # token_id -> bias
    logprobs: bool | None = None
    reasoning_effort: str | None = None  # or "low" or "high" or "medium"
    top_logprobs: int | None = None  # if int, requires logprobs=True
    n: int = 1  # how many completions to generate (n > 1 is NOT handled now)
    stop: str | List[str] | None = None  # (list of) stop sequence(s)
    seed: int | None = None
    user: str | None = None  # user id for tracking
    extra_body: Dict[str, Any] | None = None  # additional params for API request body

    def to_dict_exclude_none(self) -> Dict[str, Any]:
        return {k: v for k, v in self.dict().items() if v is not None}


class OpenAIGPTConfig(LLMConfig):
    """
    Class for any LLM with an OpenAI-like API: besides the OpenAI models this includes:
    (a) locally-served models behind an OpenAI-compatible API
    (b) non-local models, using a proxy adaptor lib like litellm that provides
        an OpenAI-compatible API.
    (We could rename this class to OpenAILikeConfig, but we keep it as-is for now)

    Important Note:
    Due to the `env_prefix = "OPENAI_"` defined below,
    all of the fields below can be set AND OVERRIDDEN via env vars,
    # by upper-casing the name and prefixing with OPENAI_, e.g.
    # OPENAI_MAX_OUTPUT_TOKENS=1000.
    # If any of these is defined in this way in the environment
    # (either via explicit setenv or export or via .env file + load_dotenv()),
    # the environment variable takes precedence over the value in the config.
    """

    type: str = "openai"
    api_key: str = DUMMY_API_KEY
    organization: str = ""
    api_base: str | None = None  # used for local or other non-OpenAI models
    litellm: bool = False  # use litellm api?
    ollama: bool = False  # use ollama's OpenAI-compatible endpoint?
    min_output_tokens: int = 1
    use_chat_for_completion = True  # do not change this, for OpenAI models!
    timeout: int = 20
    temperature: float = 0.2
    seed: int | None = 42
    params: OpenAICallParams | None = None
    # these can be any model name that is served at an OpenAI-compatible API end point
    chat_model: str = default_openai_chat_model
    chat_model_orig: str = default_openai_chat_model
    completion_model: str = default_openai_completion_model
    run_on_first_use: Callable[[], None] = noop
    parallel_tool_calls: Optional[bool] = None
    # Supports constrained decoding which enforces that the output of the LLM
    # adheres to a JSON schema
    supports_json_schema: Optional[bool] = None
    # Supports strict decoding for the generation of tool calls with
    # the OpenAI Tools API; this ensures that the generated tools
    # adhere to the provided schema.
    supports_strict_tools: Optional[bool] = None
    # a string that roughly matches a HuggingFace chat_template,
    # e.g. "mistral-instruct-v0.2 (a fuzzy search is done to find the closest match)
    formatter: str | None = None
    hf_formatter: HFFormatter | None = None
    langdb_params: LangDBParams = LangDBParams()
    headers: Dict[str, str] = {}

    def __init__(self, **kwargs) -> None:  # type: ignore
        local_model = "api_base" in kwargs and kwargs["api_base"] is not None

        chat_model = kwargs.get("chat_model", "")
        local_prefixes = ["local/", "litellm/", "ollama/", "vllm/", "llamacpp/"]
        if any(chat_model.startswith(prefix) for prefix in local_prefixes):
            local_model = True

        warn_gpt_3_5 = (
            "chat_model" not in kwargs.keys()
            and not local_model
            and default_openai_chat_model == OpenAIChatModel.GPT3_5_TURBO
        )

        if warn_gpt_3_5:
            existing_hook = kwargs.get("run_on_first_use", noop)

            def with_warning() -> None:
                existing_hook()
                gpt_3_5_warning()

            kwargs["run_on_first_use"] = with_warning

        super().__init__(**kwargs)

    class Config:
        env_prefix = "OPENAI_"

    def _validate_litellm(self) -> None:
        """
        When using liteLLM, validate whether all env vars required by the model
        have been set.
        """
        if not self.litellm:
            return
        try:
            import litellm
        except ImportError:
            raise LangroidImportError("litellm", "litellm")
        litellm.telemetry = False
        litellm.drop_params = True  # drop un-supported params without crashing
        # modify params to fit the model expectations, and avoid crashing
        # (e.g. anthropic doesn't like first msg to be system msg)
        litellm.modify_params = True
        self.seed = None  # some local mdls don't support seed
        keys_dict = litellm.utils.validate_environment(self.chat_model)
        missing_keys = keys_dict.get("missing_keys", [])
        if len(missing_keys) > 0:
            raise ValueError(
                f"""
                Missing environment variables for litellm-proxied model:
                {missing_keys}
                """
            )

    @classmethod
    def create(cls, prefix: str) -> Type["OpenAIGPTConfig"]:
        """Create a config class whose params can be set via a desired
        prefix from the .env file or env vars.
        E.g., using
        ```python
        OllamaConfig = OpenAIGPTConfig.create("ollama")
        ollama_config = OllamaConfig()
        ```
        you can have a group of params prefixed by "OLLAMA_", to be used
        with models served via `ollama`.
        This way, you can maintain several setting-groups in your .env file,
        one per model type.
        """

        class DynamicConfig(OpenAIGPTConfig):
            pass

        DynamicConfig.Config.env_prefix = prefix.upper() + "_"

        return DynamicConfig


class OpenAIResponse(BaseModel):
    """OpenAI response model, either completion or chat."""

    choices: List[Dict]  # type: ignore
    usage: Dict  # type: ignore


def litellm_logging_fn(model_call_dict: Dict[str, Any]) -> None:
    """Logging function for litellm"""
    try:
        api_input_dict = model_call_dict.get("additional_args", {}).get(
            "complete_input_dict"
        )
        if api_input_dict is not None:
            text = escape(json.dumps(api_input_dict, indent=2))
            print(
                f"[grey37]LITELLM: {text}[/grey37]",
            )
    except Exception:
        pass


# Define a class for OpenAI GPT models that extends the base class
class OpenAIGPT(LanguageModel):
    """
    Class for OpenAI LLMs
    """

    client: OpenAI | Groq | Cerebras | None
    async_client: AsyncOpenAI | AsyncGroq | AsyncCerebras | None

    def __init__(self, config: OpenAIGPTConfig = OpenAIGPTConfig()):
        """
        Args:
            config: configuration for openai-gpt model
        """
        # copy the config to avoid modifying the original
        config = config.copy()
        super().__init__(config)
        self.config: OpenAIGPTConfig = config
        # save original model name such as `provider/model` before
        # we strip out the `provider` - we retain the original in
        # case some params are specific to a provider.
        self.chat_model_orig = self.config.chat_model

        # Run the first time the model is used
        self.run_on_first_use = cache(self.config.run_on_first_use)

        # global override of chat_model,
        # to allow quick testing with other models
        if settings.chat_model != "":
            self.config.chat_model = settings.chat_model
            self.chat_model_orig = settings.chat_model
            self.config.completion_model = settings.chat_model

        if len(parts := self.config.chat_model.split("//")) > 1:
            # there is a formatter specified, e.g.
            # "litellm/ollama/mistral//hf" or
            # "local/localhost:8000/v1//mistral-instruct-v0.2"
            formatter = parts[1]
            self.config.chat_model = parts[0]
            if formatter == "hf":
                # e.g. "litellm/ollama/mistral//hf" -> "litellm/ollama/mistral"
                formatter = find_hf_formatter(self.config.chat_model)
                if formatter != "":
                    # e.g. "mistral"
                    self.config.formatter = formatter
                    logger.warning(
                        f"""
                        Using completions (not chat) endpoint with HuggingFace 
                        chat_template for {formatter} for 
                        model {self.config.chat_model}
                        """
                    )
            else:
                # e.g. "local/localhost:8000/v1//mistral-instruct-v0.2"
                self.config.formatter = formatter

        if self.config.formatter is not None:
            self.config.hf_formatter = HFFormatter(
                HFPromptFormatterConfig(model_name=self.config.formatter)
            )

        self.supports_json_schema: bool = self.config.supports_json_schema or False
        self.supports_strict_tools: bool = self.config.supports_strict_tools or False

        OPENAI_API_KEY = os.getenv("OPENAI_API_KEY", DUMMY_API_KEY)
        self.api_key = config.api_key

        # if model name starts with "litellm",
        # set the actual model name by stripping the "litellm/" prefix
        # and set the litellm flag to True
        if self.config.chat_model.startswith("litellm/") or self.config.litellm:
            # e.g. litellm/ollama/mistral
            self.config.litellm = True
            self.api_base = self.config.api_base
            if self.config.chat_model.startswith("litellm/"):
                # strip the "litellm/" prefix
                # e.g. litellm/ollama/llama2 => ollama/llama2
                self.config.chat_model = self.config.chat_model.split("/", 1)[1]
        elif self.config.chat_model.startswith("local/"):
            # expect this to be of the form "local/localhost:8000/v1",
            # depending on how the model is launched locally.
            # In this case the model served locally behind an OpenAI-compatible API
            # so we can just use `openai.*` methods directly,
            # and don't need a adaptor library like litellm
            self.config.litellm = False
            self.config.seed = None  # some models raise an error when seed is set
            # Extract the api_base from the model name after the "local/" prefix
            self.api_base = self.config.chat_model.split("/", 1)[1]
            if not self.api_base.startswith("http"):
                self.api_base = "http://" + self.api_base
        elif self.config.chat_model.startswith("ollama/"):
            self.config.ollama = True

            # use api_base from config if set, else fall back on OLLAMA_BASE_URL
            self.api_base = self.config.api_base or OLLAMA_BASE_URL
            if self.api_key == OPENAI_API_KEY:
                self.api_key = OLLAMA_API_KEY
            self.config.chat_model = self.config.chat_model.replace("ollama/", "")
        elif self.config.chat_model.startswith("vllm/"):
            self.supports_json_schema = True
            self.config.chat_model = self.config.chat_model.replace("vllm/", "")
            if self.api_key == OPENAI_API_KEY:
                self.api_key = os.environ.get("VLLM_API_KEY", DUMMY_API_KEY)
            self.api_base = self.config.api_base or "http://localhost:8000/v1"
            if not self.api_base.startswith("http"):
                self.api_base = "http://" + self.api_base
            if not self.api_base.endswith("/v1"):
                self.api_base = self.api_base + "/v1"
        elif self.config.chat_model.startswith("llamacpp/"):
            self.supports_json_schema = True
            self.api_base = self.config.chat_model.split("/", 1)[1]
            if not self.api_base.startswith("http"):
                self.api_base = "http://" + self.api_base
            if self.api_key == OPENAI_API_KEY:
                self.api_key = os.environ.get("LLAMA_API_KEY", DUMMY_API_KEY)
        else:
            self.api_base = self.config.api_base
            # If api_base is unset we use OpenAI's endpoint, which supports
            # these features (with JSON schema restricted to a limited set of models)
            self.supports_strict_tools = self.api_base is None
            self.supports_json_schema = (
                self.api_base is None and self.info().has_structured_output
            )

        if settings.chat_model != "":
            # if we're overriding chat model globally, set completion model to same
            self.config.completion_model = self.config.chat_model

        if self.config.formatter is not None:
            # we want to format chats -> completions using this specific formatter
            self.config.use_completion_for_chat = True
            self.config.completion_model = self.config.chat_model

        if self.config.use_completion_for_chat:
            self.config.use_chat_for_completion = False

        self.is_groq = self.config.chat_model.startswith("groq/")
        self.is_cerebras = self.config.chat_model.startswith("cerebras/")
        self.is_gemini = self.is_gemini_model()
        self.is_deepseek = self.is_deepseek_model()
        self.is_glhf = self.config.chat_model.startswith("glhf/")
        self.is_openrouter = self.config.chat_model.startswith("openrouter/")
        self.is_langdb = self.config.chat_model.startswith("langdb/")

        if self.is_groq:
            # use groq-specific client
            self.config.chat_model = self.config.chat_model.replace("groq/", "")
            if self.api_key == OPENAI_API_KEY:
                self.api_key = os.getenv("GROQ_API_KEY", DUMMY_API_KEY)
            self.client = Groq(
                api_key=self.api_key,
            )
            self.async_client = AsyncGroq(
                api_key=self.api_key,
            )
        elif self.is_cerebras:
            # use cerebras-specific client
            self.config.chat_model = self.config.chat_model.replace("cerebras/", "")
            if self.api_key == OPENAI_API_KEY:
                self.api_key = os.getenv("CEREBRAS_API_KEY", DUMMY_API_KEY)
            self.client = Cerebras(
                api_key=self.api_key,
            )
            # TODO there is not async client, so should we do anything here?
            self.async_client = AsyncCerebras(
                api_key=self.api_key,
            )
        else:
            # in these cases, there's no specific client: OpenAI python client suffices
            if self.is_gemini:
                self.config.chat_model = self.config.chat_model.replace("gemini/", "")
                if self.api_key == OPENAI_API_KEY:
                    self.api_key = os.getenv("GEMINI_API_KEY", DUMMY_API_KEY)
                self.api_base = GEMINI_BASE_URL
            elif self.is_glhf:
                self.config.chat_model = self.config.chat_model.replace("glhf/", "")
                if self.api_key == OPENAI_API_KEY:
                    self.api_key = os.getenv("GLHF_API_KEY", DUMMY_API_KEY)
                self.api_base = GLHF_BASE_URL
            elif self.is_openrouter:
                self.config.chat_model = self.config.chat_model.replace(
                    "openrouter/", ""
                )
                if self.api_key == OPENAI_API_KEY:
                    self.api_key = os.getenv("OPENROUTER_API_KEY", DUMMY_API_KEY)
                self.api_base = OPENROUTER_BASE_URL
            elif self.is_deepseek:
                self.config.chat_model = self.config.chat_model.replace("deepseek/", "")
                self.api_base = DEEPSEEK_BASE_URL
                if self.api_key == OPENAI_API_KEY:
                    self.api_key = os.getenv("DEEPSEEK_API_KEY", DUMMY_API_KEY)
            elif self.is_langdb:
                self.config.chat_model = self.config.chat_model.replace("langdb/", "")
                self.api_base = self.config.langdb_params.base_url
                project_id = self.config.langdb_params.project_id
                if project_id:
                    self.api_base += "/" + project_id + "/v1"
                if self.api_key == OPENAI_API_KEY:
                    self.api_key = self.config.langdb_params.api_key or DUMMY_API_KEY

                if self.config.langdb_params:
                    params = self.config.langdb_params
                    if params.project_id:
                        self.config.headers["x-project-id"] = params.project_id
                    if params.label:
                        self.config.headers["x-label"] = params.label
                    if params.run_id:
                        self.config.headers["x-run-id"] = params.run_id
                    if params.thread_id:
                        self.config.headers["x-thread-id"] = params.thread_id

            self.client = OpenAI(
                api_key=self.api_key,
                base_url=self.api_base,
                organization=self.config.organization,
                timeout=Timeout(self.config.timeout),
                default_headers=self.config.headers,
            )
            self.async_client = AsyncOpenAI(
                api_key=self.api_key,
                organization=self.config.organization,
                base_url=self.api_base,
                timeout=Timeout(self.config.timeout),
                default_headers=self.config.headers,
            )

        self.cache: CacheDB | None = None
        use_cache = self.config.cache_config is not None
        if settings.cache_type == "momento" and use_cache:
            from langroid.cachedb.momento_cachedb import (
                MomentoCache,
                MomentoCacheConfig,
            )

            if config.cache_config is None or not isinstance(
                config.cache_config,
                MomentoCacheConfig,
            ):
                # switch to fresh momento config if needed
                config.cache_config = MomentoCacheConfig()
            self.cache = MomentoCache(config.cache_config)
        elif "redis" in settings.cache_type and use_cache:
            if config.cache_config is None or not isinstance(
                config.cache_config,
                RedisCacheConfig,
            ):
                # switch to fresh redis config if needed
                config.cache_config = RedisCacheConfig(
                    fake="fake" in settings.cache_type
                )
            if "fake" in settings.cache_type:
                # force use of fake redis if global cache_type is "fakeredis"
                config.cache_config.fake = True
            self.cache = RedisCache(config.cache_config)
        elif settings.cache_type != "none" and use_cache:
            raise ValueError(
                f"Invalid cache type {settings.cache_type}. "
                "Valid types are momento, redis, fakeredis, none"
            )

        self.config._validate_litellm()

    def _openai_api_call_params(self, kwargs: Dict[str, Any]) -> Dict[str, Any]:
        """
        Prep the params to be sent to the OpenAI API
        (or any OpenAI-compatible API, e.g. from Ooba or LmStudio)
        for chat-completion.

        Order of priority:
        - (1) Params (mainly max_tokens) in the chat/achat/generate/agenerate call
                (these are passed in via kwargs)
        - (2) Params in OpenAIGPTConfig.params (of class OpenAICallParams)
        - (3) Specific Params in OpenAIGPTConfig (just temperature for now)
        """
        params = dict(
            temperature=self.config.temperature,
        )
        if self.config.params is not None:
            params.update(self.config.params.to_dict_exclude_none())
        params.update(kwargs)
        return params

    def is_openai_chat_model(self) -> bool:
        openai_chat_models = [e.value for e in OpenAIChatModel]
        return self.config.chat_model in openai_chat_models

    def supports_functions_or_tools(self) -> bool:
        return self.is_openai_chat_model() and self.info().has_tools

    def is_openai_completion_model(self) -> bool:
        openai_completion_models = [e.value for e in OpenAICompletionModel]
        return self.config.completion_model in openai_completion_models

    def is_gemini_model(self) -> bool:
        """Are we using the gemini OpenAI-compatible API?"""
        return self.chat_model_orig.startswith("gemini/")

    def is_deepseek_model(self) -> bool:
        deepseek_models = [e.value for e in DeepSeekModel]
        return (
            self.chat_model_orig in deepseek_models
            or self.chat_model_orig.startswith("deepseek/")
        )

    def unsupported_params(self) -> List[str]:
        """
        List of params that are not supported by the current model
        """
        unsupported = set(self.info().unsupported_params)
        for param, model_list in OpenAI_API_ParamInfo().params.items():
            if (
                self.config.chat_model not in model_list
                and self.chat_model_orig not in model_list
            ):
                unsupported.add(param)
        return list(unsupported)

    def rename_params(self) -> Dict[str, str]:
        """
        Map of param name -> new name for specific models.
        Currently main troublemaker is o1* series.
        """
        return self.info().rename_params

    def chat_context_length(self) -> int:
        """
        Context-length for chat-completion models/endpoints.
        Get it from the config if explicitly given,
         otherwise use model_info based on model name, and fall back to
         generic model_info if there's no match.
        """
        return self.config.chat_context_length or self.info().context_length

    def completion_context_length(self) -> int:
        """
        Context-length for completion models/endpoints.
        Get it from the config if explicitly given,
         otherwise use model_info based on model name, and fall back to
         generic model_info if there's no match.
        """
        return (
            self.config.completion_context_length
            or self.completion_info().context_length
        )

    def chat_cost(self) -> Tuple[float, float]:
        """
        (Prompt, Generation) cost per 1000 tokens, for chat-completion
        models/endpoints.
        Get it from the dict, otherwise fail-over to general method
        """
        info = self.info()
        return (info.input_cost_per_million / 1000, info.output_cost_per_million / 1000)

    def set_stream(self, stream: bool) -> bool:
        """Enable or disable streaming output from API.
        Args:
            stream: enable streaming output from API
        Returns: previous value of stream
        """
        tmp = self.config.stream
        self.config.stream = stream
        return tmp

    def get_stream(self) -> bool:
        """Get streaming status. Note we disable streaming in quiet mode."""
        return (
            self.config.stream
            and settings.stream
            and self.info().allows_streaming
            and not settings.quiet
        )

    @no_type_check
    def _process_stream_event(
        self,
        event,
        chat: bool = False,
        tool_deltas: List[Dict[str, Any]] = [],
        has_function: bool = False,
        completion: str = "",
        reasoning: str = "",
        function_args: str = "",
        function_name: str = "",
    ) -> Tuple[bool, bool, str, str]:
        """Process state vars while processing a streaming API response.
            Returns a tuple consisting of:
        - is_break: whether to break out of the loop
        - has_function: whether the response contains a function_call
        - function_name: name of the function
        - function_args: args of the function
        """
        # convert event obj (of type ChatCompletionChunk) to dict so rest of code,
        # which expects dicts, works as it did before switching to openai v1.x
        if not isinstance(event, dict):
            event = event.model_dump()

        choices = event.get("choices", [{}])
        if len(choices) == 0:
            choices = [{}]
        event_args = ""
        event_fn_name = ""
        event_tool_deltas: Optional[List[Dict[str, Any]]] = None
        # The first two events in the stream of Azure OpenAI is useless.
        # In the 1st: choices list is empty, in the 2nd: the dict delta has null content
        if chat:
            delta = choices[0].get("delta", {})
            # capture both content and reasoning_content
            event_text = delta.get("content", "")
            event_reasoning = delta.get(
                "reasoning_content",
                delta.get("reasoning", ""),
            )
            if "function_call" in delta and delta["function_call"] is not None:
                if "name" in delta["function_call"]:
                    event_fn_name = delta["function_call"]["name"]
                if "arguments" in delta["function_call"]:
                    event_args = delta["function_call"]["arguments"]
            if "tool_calls" in delta and delta["tool_calls"] is not None:
                # it's a list of deltas, usually just one
                event_tool_deltas = delta["tool_calls"]
                tool_deltas += event_tool_deltas
        else:
            event_text = choices[0]["text"]
            event_reasoning = ""  # TODO: Ignoring reasoning for non-chat models

        finish_reason = choices[0].get("finish_reason", "")
        if not event_text and finish_reason == "content_filter":
            filter_names = [
                n
                for n, r in choices[0].get("content_filter_results", {}).items()
                if r.get("filtered")
            ]
            event_text = (
                "Cannot respond due to content filters ["
                + ", ".join(filter_names)
                + "]"
            )
            logger.warning("LLM API returned content filter error: " + event_text)

        if event_text:
            completion += event_text
            sys.stdout.write(Colors().GREEN + event_text)
            sys.stdout.flush()
            self.config.streamer(event_text, StreamEventType.TEXT)
        if event_reasoning:
            reasoning += event_reasoning
            sys.stdout.write(Colors().GREEN_DIM + event_reasoning)
            sys.stdout.flush()
            self.config.streamer(event_reasoning, StreamEventType.TEXT)
        if event_fn_name:
            function_name = event_fn_name
            has_function = True
            sys.stdout.write(Colors().GREEN + "FUNC: " + event_fn_name + ": ")
            sys.stdout.flush()
            self.config.streamer(event_fn_name, StreamEventType.FUNC_NAME)

        if event_args:
            function_args += event_args
            sys.stdout.write(Colors().GREEN + event_args)
            sys.stdout.flush()
            self.config.streamer(event_args, StreamEventType.FUNC_ARGS)

        if event_tool_deltas is not None:
            # print out streaming tool calls, if not async
            for td in event_tool_deltas:
                if td["function"]["name"] is not None:
                    tool_fn_name = td["function"]["name"]
                    sys.stdout.write(
                        Colors().GREEN + "OAI-TOOL: " + tool_fn_name + ": "
                    )
                    sys.stdout.flush()
                    self.config.streamer(tool_fn_name, StreamEventType.TOOL_NAME)
                if td["function"]["arguments"] != "":
                    tool_fn_args = td["function"]["arguments"]
                    sys.stdout.write(Colors().GREEN + tool_fn_args)
                    sys.stdout.flush()
                    self.config.streamer(tool_fn_args, StreamEventType.TOOL_ARGS)

        # show this delta in the stream
        if finish_reason in [
            "stop",
            "function_call",
            "tool_calls",
        ]:
            # for function_call, finish_reason does not necessarily
            # contain "function_call" as mentioned in the docs.
            # So we check for "stop" or "function_call" here.
            return (
                True,
                has_function,
                function_name,
                function_args,
                completion,
                reasoning,
            )
        return False, has_function, function_name, function_args, completion, reasoning

    @no_type_check
    async def _process_stream_event_async(
        self,
        event,
        chat: bool = False,
        tool_deltas: List[Dict[str, Any]] = [],
        has_function: bool = False,
        completion: str = "",
        reasoning: str = "",
        function_args: str = "",
        function_name: str = "",
    ) -> Tuple[bool, bool, str, str]:
        """Process state vars while processing a streaming API response.
            Returns a tuple consisting of:
        - is_break: whether to break out of the loop
        - has_function: whether the response contains a function_call
        - function_name: name of the function
        - function_args: args of the function
        """
        # convert event obj (of type ChatCompletionChunk) to dict so rest of code,
        # which expects dicts, works as it did before switching to openai v1.x
        if not isinstance(event, dict):
            event = event.model_dump()

        choices = event.get("choices", [{}])
        if len(choices) == 0:
            choices = [{}]
        event_args = ""
        event_fn_name = ""
        event_tool_deltas: Optional[List[Dict[str, Any]]] = None
        silent = self.config.async_stream_quiet
        # The first two events in the stream of Azure OpenAI is useless.
        # In the 1st: choices list is empty, in the 2nd: the dict delta has null content
        if chat:
            delta = choices[0].get("delta", {})
            event_text = delta.get("content", "")
            event_reasoning = delta.get(
                "reasoning_content",
                delta.get("reasoning", ""),
            )
            if "function_call" in delta and delta["function_call"] is not None:
                if "name" in delta["function_call"]:
                    event_fn_name = delta["function_call"]["name"]
                if "arguments" in delta["function_call"]:
                    event_args = delta["function_call"]["arguments"]
            if "tool_calls" in delta and delta["tool_calls"] is not None:
                # it's a list of deltas, usually just one
                event_tool_deltas = delta["tool_calls"]
                tool_deltas += event_tool_deltas
        else:
            event_text = choices[0]["text"]
            event_reasoning = ""  # TODO: Ignoring reasoning for non-chat models
        if event_text:
            completion += event_text
            if not silent:
                sys.stdout.write(Colors().GREEN + event_text)
                sys.stdout.flush()
                await self.config.streamer_async(event_text, StreamEventType.TEXT)
        if event_reasoning:
            reasoning += event_reasoning
            if not silent:
                sys.stdout.write(Colors().GREEN + event_reasoning)
                sys.stdout.flush()
                await self.config.streamer_async(event_reasoning, StreamEventType.TEXT)
        if event_fn_name:
            function_name = event_fn_name
            has_function = True
            if not silent:
                sys.stdout.write(Colors().GREEN + "FUNC: " + event_fn_name + ": ")
                sys.stdout.flush()
                await self.config.streamer_async(
                    event_fn_name, StreamEventType.FUNC_NAME
                )

        if event_args:
            function_args += event_args
            if not silent:
                sys.stdout.write(Colors().GREEN + event_args)
                sys.stdout.flush()
                await self.config.streamer_async(event_args, StreamEventType.FUNC_ARGS)

        if event_tool_deltas is not None and not silent:
            # print out streaming tool calls, if not async
            for td in event_tool_deltas:
                if td["function"]["name"] is not None:
                    tool_fn_name = td["function"]["name"]
                    sys.stdout.write(
                        Colors().GREEN + "OAI-TOOL: " + tool_fn_name + ": "
                    )
                    sys.stdout.flush()
                    await self.config.streamer_async(
                        tool_fn_name, StreamEventType.TOOL_NAME
                    )
                if td["function"]["arguments"] != "":
                    tool_fn_args = td["function"]["arguments"]
                    sys.stdout.write(Colors().GREEN + tool_fn_args)
                    sys.stdout.flush()
                    await self.config.streamer_async(
                        tool_fn_args, StreamEventType.TOOL_ARGS
                    )

        # show this delta in the stream
        if choices[0].get("finish_reason", "") in [
            "stop",
            "function_call",
            "tool_calls",
        ]:
            # for function_call, finish_reason does not necessarily
            # contain "function_call" as mentioned in the docs.
            # So we check for "stop" or "function_call" here.
            return (
                True,
                has_function,
                function_name,
                function_args,
                completion,
                reasoning,
            )
        return False, has_function, function_name, function_args, completion, reasoning

    @retry_with_exponential_backoff()
    def _stream_response(  # type: ignore
        self, response, chat: bool = False
    ) -> Tuple[LLMResponse, Dict[str, Any]]:
        """
        Grab and print streaming response from API.
        Args:
            response: event-sequence emitted by API
            chat: whether in chat-mode (or else completion-mode)
        Returns:
            Tuple consisting of:
                LLMResponse object (with message, usage),
                Dict version of OpenAIResponse object (with choices, usage)

        """
        completion = ""
        reasoning = ""
        function_args = ""
        function_name = ""

        sys.stdout.write(Colors().GREEN)
        sys.stdout.flush()
        has_function = False
        tool_deltas: List[Dict[str, Any]] = []
        try:
            for event in response:
                (
                    is_break,
                    has_function,
                    function_name,
                    function_args,
                    completion,
                    reasoning,
                ) = self._process_stream_event(
                    event,
                    chat=chat,
                    tool_deltas=tool_deltas,
                    has_function=has_function,
                    completion=completion,
                    reasoning=reasoning,
                    function_args=function_args,
                    function_name=function_name,
                )
                if is_break:
                    break
        except Exception:
            pass

        print("")
        # TODO- get usage info in stream mode (?)

        return self._create_stream_response(
            chat=chat,
            tool_deltas=tool_deltas,
            has_function=has_function,
            completion=completion,
            reasoning=reasoning,
            function_args=function_args,
            function_name=function_name,
        )

    @async_retry_with_exponential_backoff()
    async def _stream_response_async(  # type: ignore
        self, response, chat: bool = False
    ) -> Tuple[LLMResponse, Dict[str, Any]]:
        """
        Grab and print streaming response from API.
        Args:
            response: event-sequence emitted by API
            chat: whether in chat-mode (or else completion-mode)
        Returns:
            Tuple consisting of:
                LLMResponse object (with message, usage),
                OpenAIResponse object (with choices, usage)

        """

        completion = ""
        reasoning = ""
        function_args = ""
        function_name = ""

        sys.stdout.write(Colors().GREEN)
        sys.stdout.flush()
        has_function = False
        tool_deltas: List[Dict[str, Any]] = []
        try:
            async for event in response:
                (
                    is_break,
                    has_function,
                    function_name,
                    function_args,
                    completion,
                    reasoning,
                ) = await self._process_stream_event_async(
                    event,
                    chat=chat,
                    tool_deltas=tool_deltas,
                    has_function=has_function,
                    completion=completion,
                    reasoning=reasoning,
                    function_args=function_args,
                    function_name=function_name,
                )
                if is_break:
                    break
        except Exception:
            pass

        print("")
        # TODO- get usage info in stream mode (?)

        return self._create_stream_response(
            chat=chat,
            tool_deltas=tool_deltas,
            has_function=has_function,
            completion=completion,
            reasoning=reasoning,
            function_args=function_args,
            function_name=function_name,
        )

    @staticmethod
    def tool_deltas_to_tools(
        tools: List[Dict[str, Any]],
    ) -> Tuple[
        str,
        List[OpenAIToolCall],
        List[Dict[str, Any]],
    ]:
        """
        Convert accumulated tool-call deltas to OpenAIToolCall objects.
        Adapted from this excellent code:
         https://community.openai.com/t/help-for-function-calls-with-streaming/627170/2

        Args:
            tools: list of tool deltas received from streaming API

        Returns:
            str: plain text corresponding to tool calls that failed to parse
            List[OpenAIToolCall]: list of OpenAIToolCall objects
            List[Dict[str, Any]]: list of tool dicts
                (to reconstruct OpenAI API response, so it can be cached)
        """
        # Initialize a dictionary with default values

        # idx -> dict repr of tool
        # (used to simulate OpenAIResponse object later, and also to
        # accumulate function args as strings)
        idx2tool_dict: Dict[str, Dict[str, Any]] = defaultdict(
            lambda: {
                "id": None,
                "function": {"arguments": "", "name": None},
                "type": None,
            }
        )

        for tool_delta in tools:
            if tool_delta["id"] is not None:
                idx2tool_dict[tool_delta["index"]]["id"] = tool_delta["id"]

            if tool_delta["function"]["name"] is not None:
                idx2tool_dict[tool_delta["index"]]["function"]["name"] = tool_delta[
                    "function"
                ]["name"]

            idx2tool_dict[tool_delta["index"]]["function"]["arguments"] += tool_delta[
                "function"
            ]["arguments"]

            if tool_delta["type"] is not None:
                idx2tool_dict[tool_delta["index"]]["type"] = tool_delta["type"]

        # (try to) parse the fn args of each tool
        contents: List[str] = []
        good_indices = []
        id2args: Dict[str, None | Dict[str, Any]] = {}
        for idx, tool_dict in idx2tool_dict.items():
            failed_content, args_dict = OpenAIGPT._parse_function_args(
                tool_dict["function"]["arguments"]
            )
            # used to build tool_calls_list below
            id2args[tool_dict["id"]] = args_dict or None  # if {}, store as None
            if failed_content != "":
                contents.append(failed_content)
            else:
                good_indices.append(idx)

        # remove the failed tool calls
        idx2tool_dict = {
            idx: tool_dict
            for idx, tool_dict in idx2tool_dict.items()
            if idx in good_indices
        }

        # create OpenAIToolCall list
        tool_calls_list = [
            OpenAIToolCall(
                id=tool_dict["id"],
                function=LLMFunctionCall(
                    name=tool_dict["function"]["name"],
                    arguments=id2args.get(tool_dict["id"]),
                ),
                type=tool_dict["type"],
            )
            for tool_dict in idx2tool_dict.values()
        ]
        return "\n".join(contents), tool_calls_list, list(idx2tool_dict.values())

    @staticmethod
    def _parse_function_args(args: str) -> Tuple[str, Dict[str, Any]]:
        """
        Try to parse the `args` string as function args.

        Args:
            args: string containing function args

        Returns:
            Tuple of content, function name and args dict.
            If parsing unsuccessful, returns the original string as content,
            else returns the args dict.
        """
        content = ""
        args_dict = {}
        try:
            stripped_fn_args = args.strip()
            dict_or_list = parse_imperfect_json(stripped_fn_args)
            if not isinstance(dict_or_list, dict):
                raise ValueError(
                    f"""
                        Invalid function args: {stripped_fn_args} 
                        parsed as {dict_or_list},
                        which is not a valid dict.
                        """
                )
            args_dict = dict_or_list
        except (SyntaxError, ValueError) as e:
            logger.warning(
                f"""
                    Parsing OpenAI function args failed: {args};
                    treating args as normal message. Error detail:
                    {e}
                    """
            )
            content = args

        return content, args_dict

    def _create_stream_response(
        self,
        chat: bool = False,
        tool_deltas: List[Dict[str, Any]] = [],
        has_function: bool = False,
        completion: str = "",
        reasoning: str = "",
        function_args: str = "",
        function_name: str = "",
    ) -> Tuple[LLMResponse, Dict[str, Any]]:
        """
        Create an LLMResponse object from the streaming API response.

        Args:
            chat: whether in chat-mode (or else completion-mode)
            tool_deltas: list of tool deltas received from streaming API
            has_function: whether the response contains a function_call
            completion: completion text
            function_args: string representing function args
            function_name: name of the function
        Returns:
            Tuple consisting of:
                LLMResponse object (with message, usage),
                Dict version of OpenAIResponse object (with choices, usage)
                    (this is needed so we can cache the response, as if it were
                    a non-streaming response)
        """
        # check if function_call args are valid, if not,
        # treat this as a normal msg, not a function call
        args: Dict[str, Any] = {}
        if has_function and function_args != "":
            content, args = self._parse_function_args(function_args)
            completion = completion + content
            if content != "":
                has_function = False

        # mock openai response so we can cache it
        if chat:
            failed_content, tool_calls, tool_dicts = OpenAIGPT.tool_deltas_to_tools(
                tool_deltas,
            )
            completion = completion + "\n" + failed_content
            msg: Dict[str, Any] = dict(
                message=dict(
                    content=completion,
                    reasoning_content=reasoning,
                ),
            )
            if len(tool_dicts) > 0:
                msg["message"]["tool_calls"] = tool_dicts

            if has_function:
                function_call = LLMFunctionCall(name=function_name)
                function_call_dict = function_call.dict()
                if function_args == "":
                    function_call.arguments = None
                else:
                    function_call.arguments = args
                    function_call_dict.update({"arguments": function_args.strip()})
                msg["message"]["function_call"] = function_call_dict
        else:
            # non-chat mode has no function_call
            msg = dict(text=completion)
            # TODO: Ignoring reasoning content for non-chat models

        # create an OpenAIResponse object so we can cache it as if it were
        # a non-streaming response
        openai_response = OpenAIResponse(
            choices=[msg],
            usage=dict(total_tokens=0),
        )
        if reasoning == "":
            # some LLM APIs may not return a separate reasoning field,
            # and the reasoning may be included in the message content
            # within delimiters like <think> ... </think>
            reasoning, completion = self.get_reasoning_final(completion)
        return (
            LLMResponse(
                message=completion,
                reasoning=reasoning,
                cached=False,
                # don't allow empty list [] here
                oai_tool_calls=tool_calls or None if len(tool_deltas) > 0 else None,
                function_call=function_call if has_function else None,
            ),
            openai_response.dict(),
        )

    def _cost_chat_model(self, prompt: int, completion: int) -> float:
        price = self.chat_cost()
        return (price[0] * prompt + price[1] * completion) / 1000

    def _get_non_stream_token_usage(
        self, cached: bool, response: Dict[str, Any]
    ) -> LLMTokenUsage:
        """
        Extracts token usage from ``response`` and computes cost, only when NOT
        in streaming mode, since the LLM API (OpenAI currently) was not
        populating the usage fields in streaming mode (but as of Sep 2024, streaming
        responses include  usage info as well, so we should update the code
        to directly use usage information from the streaming response, which is more
        accurate, esp with "thinking" LLMs like o1 series which consume
        thinking tokens).
        In streaming mode, these are set to zero for
        now, and will be updated later by the fn ``update_token_usage``.
        """
        cost = 0.0
        prompt_tokens = 0
        completion_tokens = 0
        if not cached and not self.get_stream() and response["usage"] is not None:
            prompt_tokens = response["usage"]["prompt_tokens"] or 0
            completion_tokens = response["usage"]["completion_tokens"] or 0
            cost = self._cost_chat_model(prompt_tokens, completion_tokens)

        return LLMTokenUsage(
            prompt_tokens=prompt_tokens, completion_tokens=completion_tokens, cost=cost
        )

    def generate(
        self,
        prompt: str,
        max_tokens: int = 200,
        prompt_variants: PromptVariants = PromptVariants(),
    ) -> LLMResponse:
        self.run_on_first_use()

        try:
            return self._generate(prompt, max_tokens)
        except Exception as e:
            # log and re-raise exception
            logger.error(friendly_error(e, "Error in OpenAIGPT.generate: "))
            raise e

    def _generate(self, prompt: str, max_tokens: int) -> LLMResponse:
        if self.config.use_chat_for_completion:
            return self.chat(messages=prompt, max_tokens=max_tokens)

        if self.is_groq or self.is_cerebras:
            raise ValueError("Groq, Cerebras do not support pure completions")

        if settings.debug:
            print(f"[grey37]PROMPT: {escape(prompt)}[/grey37]")

        @retry_with_exponential_backoff()
        def completions_with_backoff(**kwargs):  # type: ignore
            cached = False
            hashed_key, result = self.cache_lookup("Completion", logger, **kwargs)
            if result is not None:
                cached = True
                if settings.debug:
                    print("[grey37]CACHED[/grey37]")
            else:
                if self.config.litellm:
                    from litellm import completion as litellm_completion

                    completion_call = litellm_completion
                else:
                    if self.client is None:
                        raise ValueError(
                            "OpenAI/equivalent chat-completion client not set"
                        )
                    assert isinstance(self.client, OpenAI)
                    completion_call = self.client.completions.create
                if self.config.litellm and settings.debug:
                    kwargs["logger_fn"] = litellm_logging_fn
                # If it's not in the cache, call the API
                result = completion_call(**kwargs)
                if self.get_stream():
                    llm_response, openai_response = self._stream_response(
                        result,
                        chat=self.config.litellm,
                    )
                    self.cache_store(hashed_key, openai_response, logger)
                    return cached, hashed_key, openai_response
                else:
                    self.cache_store(hashed_key, result.model_dump(), logger)
            return cached, hashed_key, result

        kwargs: Dict[str, Any] = dict(model=self.config.completion_model)
        if self.config.litellm:
            # TODO this is a temp fix, we should really be using a proper completion fn
            # that takes a pre-formatted prompt, rather than mocking it as a sys msg.
            kwargs["messages"] = [dict(content=prompt, role=Role.SYSTEM)]
        else:  # any other OpenAI-compatible endpoint
            kwargs["prompt"] = prompt
        args = dict(
            **kwargs,
            max_tokens=max_tokens,  # for output/completion
            stream=self.get_stream(),
        )
        args = self._openai_api_call_params(args)
        cached, hashed_key, response = completions_with_backoff(**args)
        # assume response is an actual response rather than a streaming event
        if not isinstance(response, dict):
            response = response.dict()
        if "message" in response["choices"][0]:
            msg = response["choices"][0]["message"]["content"].strip()
        else:
            msg = response["choices"][0]["text"].strip()
        return LLMResponse(message=msg, cached=cached)

    async def agenerate(
        self,
        prompt: str,
        max_tokens: int = 200,
        prompt_variant: PromptVariants = PromptVariants(),
    ) -> LLMResponse:
        self.run_on_first_use()

        try:
            return await self._agenerate(prompt, max_tokens)
        except Exception as e:
            # log and re-raise exception
            logger.error(friendly_error(e, "Error in OpenAIGPT.agenerate: "))
            raise e

    async def _agenerate(self, prompt: str, max_tokens: int) -> LLMResponse:
        # note we typically will not have self.config.stream = True
        # when issuing several api calls concurrently/asynchronously.
        # The calling fn should use the context `with Streaming(..., False)` to
        # disable streaming.
        if self.config.use_chat_for_completion:
            return await self.achat(messages=prompt, max_tokens=max_tokens)

        if self.is_groq or self.is_cerebras:
            raise ValueError("Groq, Cerebras do not support pure completions")

        if settings.debug:
            print(f"[grey37]PROMPT: {escape(prompt)}[/grey37]")

        # WARNING: .Completion.* endpoints are deprecated,
        # and as of Sep 2023 only legacy models will work here,
        # e.g. text-davinci-003, text-ada-001.
        @async_retry_with_exponential_backoff()
        async def completions_with_backoff(**kwargs):  # type: ignore
            cached = False
            hashed_key, result = self.cache_lookup("AsyncCompletion", logger, **kwargs)
            if result is not None:
                cached = True
                if settings.debug:
                    print("[grey37]CACHED[/grey37]")
            else:
                if self.config.litellm:
                    from litellm import acompletion as litellm_acompletion
                # TODO this may not work: text_completion is not async,
                # and we didn't find an async version in litellm
                assert isinstance(self.async_client, AsyncOpenAI)
                acompletion_call = (
                    litellm_acompletion
                    if self.config.litellm
                    else self.async_client.completions.create
                )
                if self.config.litellm and settings.debug:
                    kwargs["logger_fn"] = litellm_logging_fn
                # If it's not in the cache, call the API
                result = await acompletion_call(**kwargs)
                self.cache_store(hashed_key, result.model_dump(), logger)
            return cached, hashed_key, result

        kwargs: Dict[str, Any] = dict(model=self.config.completion_model)
        if self.config.litellm:
            # TODO this is a temp fix, we should really be using a proper completion fn
            # that takes a pre-formatted prompt, rather than mocking it as a sys msg.
            kwargs["messages"] = [dict(content=prompt, role=Role.SYSTEM)]
        else:  # any other OpenAI-compatible endpoint
            kwargs["prompt"] = prompt
        cached, hashed_key, response = await completions_with_backoff(
            **kwargs,
            max_tokens=max_tokens,
            stream=False,
        )
        # assume response is an actual response rather than a streaming event
        if not isinstance(response, dict):
            response = response.dict()
        if "message" in response["choices"][0]:
            msg = response["choices"][0]["message"]["content"].strip()
        else:
            msg = response["choices"][0]["text"].strip()
        return LLMResponse(message=msg, cached=cached)

    def chat(
        self,
        messages: Union[str, List[LLMMessage]],
        max_tokens: int = 200,
        tools: Optional[List[OpenAIToolSpec]] = None,
        tool_choice: ToolChoiceTypes | Dict[str, str | Dict[str, str]] = "auto",
        functions: Optional[List[LLMFunctionSpec]] = None,
        function_call: str | Dict[str, str] = "auto",
        response_format: Optional[OpenAIJsonSchemaSpec] = None,
        tool_variants: ToolVariantSelector = ToolVariantSelector(
            open_ai=[], anthropic=[]
        ),
    ) -> LLMResponse:
        self.run_on_first_use()

        if [functions, tools] != [None, None] and not self.is_openai_chat_model():
            raise ValueError(
                f"""
                `functions` and `tools` can only be specified for OpenAI chat LLMs, 
                or LLMs served via an OpenAI-compatible API.
                {self.config.chat_model} does not support function-calling or tools.
                Instead, please use Langroid's ToolMessages, which are equivalent.
                In the ChatAgentConfig, set `use_functions_api=False` 
                and `use_tools=True`, this will enable ToolMessages.
                """
            )
        if self.config.use_completion_for_chat and not self.is_openai_chat_model():
            # only makes sense for non-OpenAI models
            if self.config.formatter is None or self.config.hf_formatter is None:
                raise ValueError(
                    """
                    `formatter` must be specified in config to use completion for chat.
                    """
                )
            if isinstance(messages, str):
                messages = [
                    LLMMessage(
                        role=Role.SYSTEM, content="You are a helpful assistant."
                    ),
                    LLMMessage(role=Role.USER, content=messages),
                ]
            prompt = self.config.hf_formatter.format(messages)
            return self.generate(prompt=prompt, max_tokens=max_tokens)
        try:
            return self._chat(
                messages,
                max_tokens,
                tools,
                tool_choice,
                functions,
                function_call,
                response_format,
            )
        except Exception as e:
            # log and re-raise exception
            logger.error(friendly_error(e, "Error in OpenAIGPT.chat: "))
            raise e

    async def achat(
        self,
        messages: Union[str, List[LLMMessage]],
        max_tokens: int = 200,
        tools: Optional[List[OpenAIToolSpec]] = None,
        tool_choice: ToolChoiceTypes | Dict[str, str | Dict[str, str]] = "auto",
        functions: Optional[List[LLMFunctionSpec]] = None,
        function_call: str | Dict[str, str] = "auto",
        response_format: Optional[OpenAIJsonSchemaSpec] = None,
        tool_variants: ToolVariantSelector = ToolVariantSelector(
            open_ai=[], anthropic=[]
        ),
    ) -> LLMResponse:
        self.run_on_first_use()

        if [functions, tools] != [None, None] and not self.is_openai_chat_model():
            raise ValueError(
                f"""
                `functions` and `tools` can only be specified for OpenAI chat models;
                {self.config.chat_model} does not support function-calling or tools.
                Instead, please use Langroid's ToolMessages, which are equivalent.
                In the ChatAgentConfig, set `use_functions_api=False` 
                and `use_tools=True`, this will enable ToolMessages.
                """
            )
        # turn off streaming for async calls
        if (
            self.config.use_completion_for_chat
            and not self.is_openai_chat_model()
            and not self.is_openai_completion_model()
        ):
            # only makes sense for local models, where we are trying to
            # convert a chat dialog msg-sequence to a simple completion prompt.
            if self.config.formatter is None:
                raise ValueError(
                    """
                    `formatter` must be specified in config to use completion for chat.
                    """
                )
            formatter = HFFormatter(
                HFPromptFormatterConfig(model_name=self.config.formatter)
            )
            if isinstance(messages, str):
                messages = [
                    LLMMessage(
                        role=Role.SYSTEM, content="You are a helpful assistant."
                    ),
                    LLMMessage(role=Role.USER, content=messages),
                ]
            prompt = formatter.format(messages)
            return await self.agenerate(prompt=prompt, max_tokens=max_tokens)
        try:
            result = await self._achat(
                messages,
                max_tokens,
                tools,
                tool_choice,
                functions,
                function_call,
                response_format,
            )
            return result
        except Exception as e:
            # log and re-raise exception
            logger.error(friendly_error(e, "Error in OpenAIGPT.achat: "))
            raise e

    @retry_with_exponential_backoff()
    def _chat_completions_with_backoff(self, **kwargs):  # type: ignore
        cached = False
        hashed_key, result = self.cache_lookup("Completion", logger, **kwargs)
        if result is not None:
            cached = True
            if settings.debug:
                print("[grey37]CACHED[/grey37]")
        else:
            # If it's not in the cache, call the API
            if self.config.litellm:
                from litellm import completion as litellm_completion

                completion_call = litellm_completion
            else:
                if self.client is None:
                    raise ValueError("OpenAI/equivalent chat-completion client not set")
                completion_call = self.client.chat.completions.create
            if self.config.litellm and settings.debug:
                kwargs["logger_fn"] = litellm_logging_fn
            result = completion_call(**kwargs)
            if not self.get_stream():
                # if streaming, cannot cache result
                # since it is a generator. Instead,
                # we hold on to the hashed_key and
                # cache the result later
                self.cache_store(hashed_key, result.model_dump(), logger)
        return cached, hashed_key, result

    @async_retry_with_exponential_backoff()
    async def _achat_completions_with_backoff(self, **kwargs):  # type: ignore
        cached = False
        hashed_key, result = self.cache_lookup("Completion", logger, **kwargs)
        if result is not None:
            cached = True
            if settings.debug:
                print("[grey37]CACHED[/grey37]")
        else:
            if self.config.litellm:
                from litellm import acompletion as litellm_acompletion

                acompletion_call = litellm_acompletion
            else:
                if self.async_client is None:
                    raise ValueError(
                        "OpenAI/equivalent async chat-completion client not set"
                    )
                acompletion_call = self.async_client.chat.completions.create
            if self.config.litellm and settings.debug:
                kwargs["logger_fn"] = litellm_logging_fn
            # If it's not in the cache, call the API
            result = await acompletion_call(**kwargs)
            if not self.get_stream():
                self.cache_store(hashed_key, result.model_dump(), logger)
        return cached, hashed_key, result

    def _prep_chat_completion(
        self,
        messages: Union[str, List[LLMMessage]],
        max_tokens: int,
        tools: Optional[List[OpenAIToolSpec]] = None,
        tool_choice: ToolChoiceTypes | Dict[str, str | Dict[str, str]] = "auto",
        functions: Optional[List[LLMFunctionSpec]] = None,
        function_call: str | Dict[str, str] = "auto",
        response_format: Optional[OpenAIJsonSchemaSpec] = None,
    ) -> Dict[str, Any]:
        """Prepare args for LLM chat-completion API call"""
        if isinstance(messages, str):
            llm_messages = [
                LLMMessage(role=Role.SYSTEM, content="You are a helpful assistant."),
                LLMMessage(role=Role.USER, content=messages),
            ]
        else:
            llm_messages = messages
            if (
                len(llm_messages) == 1
                and llm_messages[0].role == Role.SYSTEM
                # TODO: we will unconditionally insert a dummy user msg
                # if the only msg is a system msg.
                # We could make this conditional on ModelInfo.needs_first_user_message
            ):
                # some LLMs, notable Gemini as of 12/11/24,
                # require the first message to be from the user,
                # so insert a dummy user msg if needed.
                llm_messages.insert(
                    1,
                    LLMMessage(
                        role=Role.USER, content="Follow the above instructions."
                    ),
                )

        chat_model = self.config.chat_model

        args: Dict[str, Any] = dict(
            model=chat_model,
            messages=[
                m.api_dict(has_system_role=self.info().allows_system_message)
                for m in (llm_messages)
            ],
            max_tokens=max_tokens,
            stream=self.get_stream(),
        )
        args.update(self._openai_api_call_params(args))
        # only include functions-related args if functions are provided
        # since the OpenAI API will throw an error if `functions` is None or []
        if functions is not None:
            args.update(
                dict(
                    functions=[f.dict() for f in functions],
                    function_call=function_call,
                )
            )
        if tools is not None:
            if self.config.parallel_tool_calls is not None:
                args["parallel_tool_calls"] = self.config.parallel_tool_calls

            if any(t.strict for t in tools) and (
                self.config.parallel_tool_calls is None
                or self.config.parallel_tool_calls
            ):
                parallel_strict_warning()
            args.update(
                dict(
                    tools=[
                        dict(
                            type="function",
                            function=t.function.dict()
                            | ({"strict": t.strict} if t.strict is not None else {}),
                        )
                        for t in tools
                    ],
                    tool_choice=tool_choice,
                )
            )
        if response_format is not None:
            args["response_format"] = response_format.to_dict()

        for p in self.unsupported_params():
            # some models e.g. o1-mini (as of sep 2024) don't support some params,
            # like temperature and stream, so we need to remove them.
            args.pop(p, None)

        param_rename_map = self.rename_params()
        for old_param, new_param in param_rename_map.items():
            if old_param in args:
                args[new_param] = args.pop(old_param)

        # finally, get rid of extra_body params exclusive to certain models
        extra_params = args.get("extra_body", {})
        if extra_params:
            for param, model_list in OpenAI_API_ParamInfo().extra_parameters.items():
                if (
                    self.config.chat_model not in model_list
                    and self.chat_model_orig not in model_list
                ):
                    extra_params.pop(param, None)
            if extra_params:
                args["extra_body"] = extra_params
        return args

    def _process_chat_completion_response(
        self,
        cached: bool,
        response: Dict[str, Any],
    ) -> LLMResponse:
        # openAI response will look like this:
        """
        {
            "id": "chatcmpl-123",
            "object": "chat.completion",
            "created": 1677652288,
            "choices": [{
                "index": 0,
                "message": {
                    "role": "assistant",
                    "name": "",
                    "content": "\n\nHello there, how may I help you?",
                    "reasoning_content": "Okay, let's see here, hmmm...",
                    "function_call": {
                        "name": "fun_name",
                        "arguments: {
                            "arg1": "val1",
                            "arg2": "val2"
                        }
                    },
                },
                "finish_reason": "stop"
            }],
            "usage": {
                "prompt_tokens": 9,
                "completion_tokens": 12,
                "total_tokens": 21
            }
        }
        """
        if response.get("choices") is None:
            message = {}
        else:
            message = response["choices"][0].get("message", {})
        if message is None:
            message = {}
        msg = message.get("content", "")
        reasoning = message.get("reasoning_content", "")
        if reasoning == "" and msg is not None:
            # some LLM APIs may not return a separate reasoning field,
            # and the reasoning may be included in the message content
            # within delimiters like <think> ... </think>
            reasoning, msg = self.get_reasoning_final(msg)

        if message.get("function_call") is None:
            fun_call = None
        else:
            try:
                fun_call = LLMFunctionCall.from_dict(message["function_call"])
            except (ValueError, SyntaxError):
                logger.warning(
                    "Could not parse function arguments: "
                    f"{message['function_call']['arguments']} "
                    f"for function {message['function_call']['name']} "
                    "treating as normal non-function message"
                )
                fun_call = None
                args_str = message["function_call"]["arguments"] or ""
                msg_str = message["content"] or ""
                msg = msg_str + args_str
        oai_tool_calls = None
        if message.get("tool_calls") is not None:
            oai_tool_calls = []
            for tool_call_dict in message["tool_calls"]:
                try:
                    tool_call = OpenAIToolCall.from_dict(tool_call_dict)
                    oai_tool_calls.append(tool_call)
                except (ValueError, SyntaxError):
                    logger.warning(
                        "Could not parse tool call: "
                        f"{json.dumps(tool_call_dict)} "
                        "treating as normal non-tool message"
                    )
                    msg = msg + "\n" + json.dumps(tool_call_dict)
        return LLMResponse(
            message=msg.strip() if msg is not None else "",
            reasoning=reasoning.strip() if reasoning is not None else "",
            function_call=fun_call,
            oai_tool_calls=oai_tool_calls or None,  # don't allow empty list [] here
            cached=cached,
            usage=self._get_non_stream_token_usage(cached, response),
        )

    def _chat(
        self,
        messages: Union[str, List[LLMMessage]],
        max_tokens: int,
        tools: Optional[List[OpenAIToolSpec]] = None,
        tool_choice: ToolChoiceTypes | Dict[str, str | Dict[str, str]] = "auto",
        functions: Optional[List[LLMFunctionSpec]] = None,
        function_call: str | Dict[str, str] = "auto",
        response_format: Optional[OpenAIJsonSchemaSpec] = None,
    ) -> LLMResponse:
        """
        ChatCompletion API call to OpenAI.
        Args:
            messages: list of messages  to send to the API, typically
                represents back and forth dialogue between user and LLM, but could
                also include "function"-role messages. If messages is a string,
                it is assumed to be a user message.
            max_tokens: max output tokens to generate
            functions: list of LLMFunction specs available to the LLM, to possibly
                use in its response
            function_call: controls how the LLM uses `functions`:
                - "auto": LLM decides whether to use `functions` or not,
                - "none": LLM blocked from using any function
                - a dict of {"name": "function_name"} which forces the LLM to use
                    the specified function.
        Returns:
            LLMResponse object
        """
        args = self._prep_chat_completion(
            messages,
            max_tokens,
            tools,
            tool_choice,
            functions,
            function_call,
            response_format,
        )
        cached, hashed_key, response = self._chat_completions_with_backoff(**args)
        if self.get_stream() and not cached:
            llm_response, openai_response = self._stream_response(response, chat=True)
            self.cache_store(hashed_key, openai_response, logger)
            return llm_response  # type: ignore
        if isinstance(response, dict):
            response_dict = response
        else:
            response_dict = response.model_dump()
        return self._process_chat_completion_response(cached, response_dict)

    async def _achat(
        self,
        messages: Union[str, List[LLMMessage]],
        max_tokens: int,
        tools: Optional[List[OpenAIToolSpec]] = None,
        tool_choice: ToolChoiceTypes | Dict[str, str | Dict[str, str]] = "auto",
        functions: Optional[List[LLMFunctionSpec]] = None,
        function_call: str | Dict[str, str] = "auto",
        response_format: Optional[OpenAIJsonSchemaSpec] = None,
    ) -> LLMResponse:
        """
        Async version of _chat(). See that function for details.
        """
        args = self._prep_chat_completion(
            messages,
            max_tokens,
            tools,
            tool_choice,
            functions,
            function_call,
            response_format,
        )
        cached, hashed_key, response = await self._achat_completions_with_backoff(
            **args
        )
        if self.get_stream() and not cached:
            llm_response, openai_response = await self._stream_response_async(
                response, chat=True
            )
            self.cache_store(hashed_key, openai_response, logger)
            return llm_response  # type: ignore
        if isinstance(response, dict):
            response_dict = response
        else:
            response_dict = response.model_dump()
        return self._process_chat_completion_response(cached, response_dict)<|MERGE_RESOLUTION|>--- conflicted
+++ resolved
@@ -171,9 +171,6 @@
     return None
 
 
-<<<<<<< HEAD
-class OpenAICallParams(LLMCallConfig):
-=======
 class LangDBParams(BaseSettings):
     """
     Parameters specific to LangDB integration.
@@ -192,8 +189,7 @@
         env_prefix = "LANGDB_"
 
 
-class OpenAICallParams(BaseModel):
->>>>>>> e56e035e
+class OpenAICallParams(LLMCallConfig):
     """
     Various params that can be sent to an OpenAI API chat-completion call.
     When specified, any param here overrides the one with same name in the

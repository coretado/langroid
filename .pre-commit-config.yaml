--- conflicted
+++ resolved
@@ -1,10 +1,6 @@
 repos:
 - repo: https://github.com/astral-sh/ruff-pre-commit
   # Ruff version.
-<<<<<<< HEAD
-  rev: v0.9.10
-=======
   rev: v0.10.0
->>>>>>> 02b4c17b
   hooks:
     - id: ruff